--- conflicted
+++ resolved
@@ -295,14 +295,6 @@
             self.best_metric_with_previous_lr = -np.inf
             self.monitor_op = lambda cur, best: (cur - best) > self.min_delta
 
-<<<<<<< HEAD
-    def calc_lr(self,):
-        self.step_size = self.cycle_width / self.steps
-        if self.cycle_step < self.half_life:
-            return self.lr_range[0]+(self.cycle_step * self.step_size)
-        else:
-            return self.lr_range[-1]-((self.cycle_step - self.half_life) * self.step_size)
-=======
     def calc_lr(self):
         if self.cycle_step < self.half_life:
             new_lr = self.lr_range[0] + (self.cycle_step * self.step_size)
@@ -310,7 +302,6 @@
         else:
             new_lr = self.lr_range[1] - ((self.cycle_step - self.half_life) * self.step_size)
             return new_lr
->>>>>>> 389a7a90
 
     def on_train_begin(self, logs={}):
         logs = logs or {}
@@ -357,29 +348,6 @@
                 self.cycle_count += 1
                 self._reset_before_new_cycle()
 
-<<<<<<< HEAD
-        # do nothing when no metric is available yet
-        value = self.get_monitor_value(logs)
-        if value is None:
-            return
-
-        # helper to get a newline only for the first invocation
-        nls = {"nl": "\n"}
-        nl = lambda: nls.pop("nl", "")
-        # new best value?
-        if self.best_metric is None or self.monitor_op(value, self.best_metric):
-            self.best_metric = value
-            self.best_weights = self.model.get_weights()
-            self.best_epoch = epoch
-            self.wait = 0
-            if self.verbose >= 2:
-                print_msg(f"{nl()}{self.__class__.__name__}: recorded new best value of {value:.5f}")
-            logs["last_best"] = 0
-            return
-
-        # no improvement, increase wait counter
-        self.wait += 1
-=======
             # add the current learning rate to the logs
             logs = logs or {}
             logs["lr"] = tf.keras.backend.get_value(self.model.optimizer.lr)
@@ -425,16 +393,15 @@
                         f"{nl()}{self.__class__.__name__}: repeat_func triggered repitition of lr and es cycle",
                     )
                 return
-            
+
             if self.reduce_on_end:
                 # switch to the mid of the current lr range and continue without cycling anymore and normal early stopping
                 self.reduce_lr_and_stop = True
                 print(f"\n Initiating ReduceLRandStop after epoch: {epoch+1}")
-                print(f"\n Current lr_range {lr_range}")
+                print(f"\n Current lr_range {self.lr_range}")
                 print(f"\n Switching to mid of current lr range: {(self.lr_range[0] + self.lr_range[1] )/ 2.}")
                 self.wait = 0
                 return
->>>>>>> 389a7a90
 
             # stop training completely
             self.model.stop_training = True
@@ -525,7 +492,6 @@
             print(f"\n Cycle {self.cycle_count} Finished after epoch: {epoch}")
             print(f"\n Starting new cycle with lr_range: {self.lr_range}")
 
-
     def restore_best_weights(self) -> bool:
         if self.best_weights is None:
             return False
@@ -600,11 +566,7 @@
         tf.keras.backend.set_value(self.model.optimizer.lr, self.lr_bounds[0])
 
     def on_batch_begin(self, batch, logs):
-<<<<<<< HEAD
-        self.current_batch_ +=1
-=======
         self.current_batch_ += 1
->>>>>>> 389a7a90
 
     def on_batch_end(self, batch, logs):
 
@@ -612,23 +574,6 @@
 
         if self.current_epoch_ > 1:
             return
-<<<<<<< HEAD
-        X, Y = self.validation_data[0], self.validation_data[1]
-
-        num_samples = self.batch_size * self.num_val_batches
-        if num_samples > X.shape[0]:
-            num_samples = X.shape[0]
-
-        idx = np.random.choice(X.shape[0], num_samples, replace=False)
-        x, y = X[idx], Y[idx]
-        values = self.model.evaluate(x,y, batch_size=self.batch_size, verbose=False)
-        running_loss = values[0]
-
-        if running_loss < self.best_loss_ or self.current_batch_ == 1:
-            self.best_loss_ = running_loss
-
-        current_lr = tf.keras.backend.get_value(self.model.optimzer.lr)
-=======
         if self.use_validation_data:
             values = self.model.evaluate(x=self.dataset_valid,
                 steps=50,
@@ -644,12 +589,11 @@
 
         if running_loss < self.best_loss_ or self.current_batch_ == 1:
             self.best_loss_ = running_loss
-        
+
         if running_ce < self.best_ce_ or self.current_batch_ == 1:
             self.best_ce_ = running_ce
 
         current_lr = tf.keras.backend.get_value(self.model.optimizer.lr)
->>>>>>> 389a7a90
 
         self.history.setdefault("running_loss_", []).append(running_loss)
         self.history.setdefault("running_ce_", []).append(running_ce)
@@ -784,6 +728,7 @@
     @property
     def losses(self):
         return np.array(self.history["running_loss_"])
+
 
 class ReduceLRAndStop(tf.keras.callbacks.Callback):
 
